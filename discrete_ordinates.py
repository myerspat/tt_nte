--- conflicted
+++ resolved
@@ -38,7 +38,6 @@
         Construct operaotr tensor trains as described in
         LANL TT paper.
         """
-        num_regions = len(self._geometry.regions)
         num_nodes = self._geometry.num_nodes
         num_groups = self._xs_server.num_groups
 
@@ -152,22 +151,11 @@
                     else np.concatenate((mask, mask[[-1],]))
                 )
 
-<<<<<<< HEAD
                 # Total interaction operator
                 self._H.append(
                     [total, np.kron(C, IL), mask * Ip[i]]
                     if num_groups > 1
                     else [total * np.kron(C, IL), mask * Ip[i]]
-=======
-            # Fission
-            if self._xs_server.num_groups > 1:
-                self._F.append(
-                    [
-                        np.outer(self._xs_server.chi, self._xs_server.nu_fission(mat)),
-                        Intg,
-                        Ip[i] * bc[i],
-                    ]
->>>>>>> be9191fe
                 )
 
                 # Fission operator
